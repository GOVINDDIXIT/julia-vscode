--- conflicted
+++ resolved
@@ -2,11 +2,7 @@
     "name": "language-julia",
     "displayName": "julia",
     "description": "julia language support",
-<<<<<<< HEAD
     "version": "0.6.0-alpha",
-=======
-    "version": "0.5.1",
->>>>>>> 7062ab20
     "publisher": "julialang",
     "engines": {
         "vscode": "^1.7.0"
