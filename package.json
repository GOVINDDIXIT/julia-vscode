--- conflicted
+++ resolved
@@ -653,12 +653,8 @@
     },
     "devDependencies": {
         "@types/mocha": "^5.2.7",
-<<<<<<< HEAD
         "@types/node": "^12.12.26",
-=======
-        "@types/node": "^12.12.25",
         "download": "^7.1.0",
->>>>>>> 5f96791a
         "mocha": "^6.2.2",
         "typescript": "^3.7.5",
         "vscode-test": "^1.3.0"
