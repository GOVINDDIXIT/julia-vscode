--- conflicted
+++ resolved
@@ -310,7 +310,6 @@
                 "julia.runlinter": {
                     "type": "boolean",
                     "default": true,
-<<<<<<< HEAD
                     "description": "Option to automatically run the Linter on active files."
                 },
                 "julia.enableExtendedCrashReports": {
@@ -326,9 +325,6 @@
                     "type":"boolean",
                     "default":true,
                     "description": "Enable usage data and errors to be sent to the julia VS Code extension developers.",
-=======
-                    "description": "Option to automatically run the Linter on active files.",
->>>>>>> e8bd0917
                     "scope": "window"
                 }
             }
@@ -371,11 +367,7 @@
     "devDependencies": {
         "@types/mocha": "^2.2.45",
         "@types/node": "^8.5.2",
-<<<<<<< HEAD
-        "mocha": "^4.0.1",
-=======
         "mocha": "^4.1.0",
->>>>>>> e8bd0917
         "typescript": "^2.6.2",
         "vscode": "^1.1.10"
     }
