{
    "name": "language-julia",
    "displayName": "Julia",
    "description": "Julia Language Support",
    "version": "0.12.4-DEV",
    "publisher": "julialang",
    "engines": {
        "vscode": "^1.35.0"
    },
    "license": "SEE LICENSE IN LICENSE",
    "bugs": {
        "url": "https://github.com/julia-vscode/julia-vscode/issues"
    },
    "homepage": "https://www.julia-vscode.org/",
    "repository": {
        "type": "git",
        "url": "https://github.com/julia-vscode/julia-vscode.git"
    },
    "icon": "images/julia-logo.png",
    "categories": [
        "Programming Languages",
        "Snippets",
        "Linters"
    ],
    "activationEvents": [
        "onCommand:language-julia.openPackageDirectory",
        "onCommand:language-julia.startREPL",
        "onCommand:language-julia.executeJuliaCellInREPL",
        "onCommand:language-julia.executeJuliaCodeInREPL",
        "onCommand:language-julia.weave-open-preview",
        "onCommand:language-julia.weave-open-preview-side",
        "onCommand:language-julia.weave-save",
        "onCommand:language-julia.lint-package",
        "onCommand:language-julia.show-plotpane",
        "onCommand:language-julia.reload-modules",
        "onLanguage:julia",
        "onLanguage:juliamarkdown",
        "workspaceContains:deps/build.jl",
        "workspaceContains:test/runtests.jl",
        "workspaceContains:benchmark/benchmarks.jl",
        "workspaceContains:docs/make.jl"
    ],
    "main": "./out/extension",
    "contributes": {
        "languages": [
            {
                "id": "julia",
                "aliases": [
                    "Julia",
                    "julia"
                ],
                "extensions": [
                    ".jl"
                ],
                "configuration": "./julia.configuration.json"
            },
            {
                "id": "juliamarkdown",
                "aliases": [
                    "Julia Markdown",
                    "juliamarkdown"
                ],
                "extensions": [
                    ".jmd"
                ]
            }
        ],
        "grammars": [
            {
                "language": "julia",
                "scopeName": "source.julia",
                "path": "./syntaxes/julia.json",
                "embeddedLanguages": {
                    "meta.embedded.inline.cpp": "cpp",
                    "meta.embedded.inline.javascript": "javascript",
                    "meta.embedded.inline.markdown": "juliamarkdown",
                    "meta.embedded.inline.python": "python",
                    "meta.embedded.inline.r": "r"
                }
            },
            {
                "language": "juliamarkdown",
                "scopeName": "text.html.markdown.julia",
                "path": "./syntaxes/juliamarkdown.json"
            },
            {
                "scopeName": "markdown.julia.codeblock",
                "path": "./syntaxes/juliacodeblock.json",
                "injectTo": [
                    "text.html.markdown"
                ],
                "embeddedLanguages": {
                    "meta.embedded.block.julia": "julia"
                }
            }
        ],
        "commands": [
            {
                "command": "language-julia.openPackageDirectory",
                "title": "Julia: Open Package Directory in New Window"
            },
            {
                "command": "language-julia.changeCurrentEnvironment",
                "title": "Julia: Change Current Environment"
            },
            {
                "command": "language-julia.startREPL",
                "title": "Julia: Start REPL"
            },
            {
                "command": "language-julia.executeJuliaCodeInREPL",
                "title": "Julia: Execute Code"
            },
            {
                "command": "language-julia.executeJuliaFileInREPL",
                "title": "Julia: Execute File"
            },
            {
                "command": "language-julia.toggleLinter",
                "title": "Julia: Toggle Linter"
            },
            {
                "command": "language-julia.weave-open-preview",
                "title": "Julia Weave: Open Preview"
            },
            {
                "command": "language-julia.weave-open-preview-side",
                "title": "Julia Weave: Open Preview to the Side"
            },
            {
                "command": "language-julia.weave-save",
                "title": "Julia Weave: Save to File..."
            },
            {
                "command": "language-julia.show-plotpane",
                "title": "Julia: Show Plot"
            },
            {
                "command": "language-julia.plotpane-next",
                "title": "Julia: Show Next Plot",
                "icon": {
                    "light": "./media/next.svg",
                    "dark": "./media/next-inverse.svg"
                }
            },
            {
                "command": "language-julia.plotpane-previous",
                "title": "Julia: Show Previous Plot",
                "icon": {
                    "light": "./media/previous.svg",
                    "dark": "./media/previous-inverse.svg"
                }
            },
            {
                "command": "language-julia.plotpane-first",
                "title": "Julia: Show First Plot"
            },
            {
                "command": "language-julia.plotpane-last",
                "title": "Julia: Show Last Plot"
            },
            {
                "command": "language-julia.plotpane-delete",
                "title": "Julia: Delete plot",
                "icon": {
                    "light": "./media/delete.svg",
                    "dark": "./media/delete-inverse.svg"
                }
            },
            {
                "command": "language-julia.plotpane-delete-all",
                "title": "Julia: Delete All Plots"
            },
            {
                "command": "language-julia.toggle-file-lint",
                "title": "Julia: Toggle File Linting"
            },
            {
                "command": "language-julia.toggle-log",
                "title": "Julia: Toggle Server Logs"
            },
            {
                "command": "language-julia.executeJuliaCellInREPL",
                "title": "Julia: Execute Code Cell"
            },
            {
                "command": "language-julia.executeJuliaBlockInREPL",
                "title": "Julia: Execute Code Block"
            },
            {
                "command": "language-julia.selectBlock",
                "title": "Julia: Select Code Block"
            }
        ],
        "menus": {
            "explorer/context": [
                {
                    "when": "resourceLangId == julia",
                    "command": "language-julia.toggle-file-lint"
                },
                {
                    "when": "explorerResourceIsFolder",
                    "command": "language-julia.toggle-file-lint"
                }
            ],
            "editor/title": [
                {
                    "when": "jlplotpaneFocus",
                    "command": "language-julia.plotpane-delete",
                    "group": "navigation@0"
                },
                {
                    "when": "jlplotpaneFocus",
                    "command": "language-julia.plotpane-next",
                    "group": "navigation@-1"
                },
                {
                    "when": "jlplotpaneFocus",
                    "command": "language-julia.plotpane-previous",
                    "group": "navigation@-2"
                },
                {
                    "when": "jlplotpaneFocus",
                    "command": "language-julia.plotpane-delete-all"
                }
            ],
            "commandPalette": [
                {
                    "when": "false",
                    "command": "language-julia.plotpane-delete-all"
                },
                {
                    "when": "false",
                    "command": "language-julia.plotpane-delete"
                },
                {
                    "when": "false",
                    "command": "language-julia.plotpane-next"
                },
                {
                    "when": "false",
                    "command": "language-julia.plotpane-first"
                },
                {
                    "when": "false",
                    "command": "language-julia.plotpane-last"
                },
                {
                    "when": "false",
                    "command": "language-julia.plotpane-previous"
                }
            ]
        },
        "keybindings": [
            {
                "command": "language-julia.executeJuliaCodeInREPL",
                "key": "ctrl+Enter",
                "when": "editorTextFocus && editorLangId == julia"
            },
            {
                "command": "language-julia.executeJuliaCellInREPL",
                "key": "shift+Enter",
                "when": "editorTextFocus && editorLangId == julia"
            },
            {
                "command": "language-julia.executeJuliaBlockInREPL",
                "key": "alt+Enter",
                "when": "editorTextFocus && editorLangId == julia"
            },
            {
                "command": "language-julia.executeJuliaCodeInREPL",
                "key": "ctrl+Enter",
                "when": "editorTextFocus && editorLangId == juliamarkdown"
            },
            {
                "command": "language-julia.plotpane-previous",
                "key": "left",
                "when": "jlplotpaneFocus"
            },
            {
                "command": "language-julia.executeJuliaFileInREPL",
                "key": "F5",
                "when": "editorTextFocus && editorLangId == julia"
            },
            {
                "command": "language-julia.plotpane-previous",
                "key": "up",
                "when": "jlplotpaneFocus"
            },
            {
                "command": "language-julia.plotpane-previous",
                "key": "pageup",
                "when": "jlplotpaneFocus"
            },
            {
                "command": "language-julia.plotpane-next",
                "key": "right",
                "when": "jlplotpaneFocus"
            },
            {
                "command": "language-julia.plotpane-next",
                "key": "down",
                "when": "jlplotpaneFocus"
            },
            {
                "command": "language-julia.plotpane-next",
                "key": "pagedown",
                "when": "jlplotpaneFocus"
            },
            {
                "command": "language-julia.plotpane-first",
                "key": "home",
                "when": "jlplotpaneFocus"
            },
            {
                "command": "language-julia.plotpane-last",
                "key": "end",
                "when": "jlplotpaneFocus"
            },
            {
                "command": "language-julia.plotpane-delete",
                "key": "delete",
                "when": "jlplotpaneFocus"
            },
            {
                "command": "language-julia.plotpane-delete-all",
                "key": "shift+delete",
                "when": "jlplotpaneFocus"
            }
        ],
        "configuration": {
            "type": "object",
            "title": "Julia",
            "properties": {
                "julia.executablePath": {
                    "type": "string",
                    "default": "",
                    "description": "Points to the julia executable.",
                    "scope": "window"
                },
                "julia.runLinter": {
                    "type": "boolean",
                    "default": true,
                    "description": "Run the linter on active files."
                },
                "julia.enableCrashReporter": {
                    "type": [
                        "boolean",
                        "null"
                    ],
                    "default": null,
                    "description": "Enable crash reports to be sent to the julia VS Code extension developers.",
                    "scope": "window"
                },
                "julia.enableTelemetry": {
                    "type": [
                        "boolean",
                        "null"
                    ],
                    "default": null,
                    "description": "Enable usage data and errors to be sent to the julia VS Code extension developers.",
                    "scope": "window"
                },
                "julia.useRevise": {
                    "type": "boolean",
                    "default": true,
                    "description": "Load Revise.jl on startup of the REPL."
                },
                "julia.usePlotPane": {
                    "type": "boolean",
                    "default": true,
                    "description": "Display plots within vscode."
                },
                "julia.additionalArgs": {
                    "type": "array",
                    "default": [],
                    "description": "Additional julia arguments."
                },
                "julia.environmentPath": {
                    "type": [
                        "string",
                        "null"
                    ],
                    "default": null,
                    "description": "Path to a julia environment.",
                    "scope": "window"
                },
                "julia.useCustomSysimage": {
                    "type": "boolean",
                    "default": "false",
                    "description": "Use an existing custom sysimage when starting the REPL",
                    "scope": "application"
                },
<<<<<<< HEAD
				"julia.REPLThreads": {
					"type": "integer",
					"default": 1,
					"description": "Number of threads to use for REPL processes."
=======
                "julia.format.indent": {
                    "type": "integer",
                    "default": 4,
                    "description": "Indent size for formatting.",
                    "scope": "window"
                },
                "julia.format.indents": {
                    "type": "boolean",
                    "default": true,
                    "description": "Format file indents.",
                    "scope": "window"
                },
                "julia.format.ops": {
                    "type": "boolean",
                    "default": true,
                    "description": "Format whitespace around operators.",
                    "scope": "window"
                },
                "julia.format.tuples": {
                    "type": "boolean",
                    "default": true,
                    "description": "Format tuples.",
                    "scope": "window"
                },
                "julia.format.curly": {
                    "type": "boolean",
                    "default": true,
                    "description": "Format braces.",
                    "scope": "window"
                },
                "julia.format.calls": {
                    "type": "boolean",
                    "default": true,
                    "description": "Format function calls.",
                    "scope": "window"
                },
                "julia.format.iterOps": {
                    "type": "boolean",
                    "default": true,
                    "description": "Format loop iterators.",
                    "scope": "window"
                },
                "julia.format.comments": {
                    "type": "boolean",
                    "default": true,
                    "description": "Format comments.",
                    "scope": "window"
                },
                "julia.format.docs": {
                    "type": "boolean",
                    "default": true,
                    "description": "Format inline documentation.",
                    "scope": "window"
>>>>>>> f5574de5
                }
            }
        },
        "configurationDefaults": {
            "[julia]": {
                "editor.quickSuggestions": true
            }
        },
        "taskDefinitions": [
            {
                "type": "julia",
                "required": [
                    "command"
                ],
                "properties": {
                    "command": {
                        "type": "string"
                    }
                }
            }
        ]
    },
    "scripts": {
        "vscode:prepublish": "npm run compile",
        "compile": "tsc -p ./",
        "watch": "tsc -watch -p ./",
        "postinstall": "node ./node_modules/vscode/bin/install",
        "test": "npm run compile && node ./node_modules/vscode/bin/test",
        "update2latest": "git pull && git submodule init && git submodule update && npm install && npm run compile"
    },
    "dependencies": {
        "applicationinsights": "^1.5.0",
        "async-child-process": "^v1.1.1",
        "async-file": "^v2.0.2",
        "child-process-promise": "^v2.2.1",
        "promised-temp": "^v0.1.0",
        "vscode-jsonrpc": "^4.0.0",
        "vscode-languageclient": "^5.2.1",
        "which": "^1.3.1"
    },
    "devDependencies": {
        "@types/mocha": "^5.2.7",
        "@types/node": "^12.11.7",
        "mocha": "^6.2.2",
        "typescript": "^3.6.4",
        "vscode": "^1.1.36"
    }
}<|MERGE_RESOLUTION|>--- conflicted
+++ resolved
@@ -391,12 +391,11 @@
                     "description": "Use an existing custom sysimage when starting the REPL",
                     "scope": "application"
                 },
-<<<<<<< HEAD
-				"julia.REPLThreads": {
+				"julia.NumThreads": {
 					"type": "integer",
 					"default": 1,
-					"description": "Number of threads to use for REPL processes."
-=======
+                    "description": "Number of threads to use for Julia processes."
+                },
                 "julia.format.indent": {
                     "type": "integer",
                     "default": 4,
@@ -450,7 +449,6 @@
                     "default": true,
                     "description": "Format inline documentation.",
                     "scope": "window"
->>>>>>> f5574de5
                 }
             }
         },
