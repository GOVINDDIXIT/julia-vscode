--- conflicted
+++ resolved
@@ -228,10 +228,6 @@
     else
         throw(MethodError(display,(d,x)))
     end
-<<<<<<< HEAD
-=======
-
->>>>>>> c62a9eb4
 end
 
 function _display(d::InlineDisplay, x)
