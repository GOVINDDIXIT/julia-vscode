--- conflicted
+++ resolved
@@ -157,30 +157,25 @@
             code_line, code_column = parse.(Int, split(payload_as_string[end_first_line_pos+1:end_second_line_pos-1], ':'))
             source_code = payload_as_string[end_second_line_pos+1:end]
 
-<<<<<<< HEAD
             sendMsgToVscode("repl/starteval", "")
             try
                 hideprompt() do
-                    # println(' '^code_column * source_code)
-=======
-            hideprompt() do
-                if isdefined(Main, :Revise) && isdefined(Main.Revise, :revise) && Main.Revise.revise isa Function
-                    let mode = get(ENV, "JULIA_REVISE", "auto")
-                        mode == "auto" && Main.Revise.revise()
+                    if isdefined(Main, :Revise) && isdefined(Main.Revise, :revise) && Main.Revise.revise isa Function
+                        let mode = get(ENV, "JULIA_REVISE", "auto")
+                            mode == "auto" && Main.Revise.revise()
+                        end
                     end
-                end
-                for (i,line) in enumerate(eachline(IOBuffer(source_code)))
-                    if i==1
-                        printstyled("julia> ", color=:green)
-                        print(' '^code_column)
-                    else
-                        # Indent by 7 so that it aligns with the julia> prompt
-                        print(' '^7)
+                    for (i,line) in enumerate(eachline(IOBuffer(source_code)))
+                        if i==1
+                            printstyled("julia> ", color=:green)
+                            print(' '^code_column)
+                        else
+                            # Indent by 7 so that it aligns with the julia> prompt
+                            print(' '^7)
+                        end
+                    
+                        println(line)
                     end
-                
-                    println(line)
-                end
->>>>>>> 30c271df
 
                     try
                         withpath(source_filename) do
@@ -484,7 +479,6 @@
     print(io, "]}")
 end
 
-<<<<<<< HEAD
 function hook_repl(repl)
     main_mode = get_main_mode()
 
@@ -529,7 +523,8 @@
 
         return q
     end
-=======
+end
+
 function remove_lln!(ex::Expr)
     for i in length(ex.args):-1:1
         if ex.args[i] isa LineNumberNode
@@ -538,9 +533,6 @@
             remove_lln!(ex.args[i])
         end
     end
-end
-
->>>>>>> 30c271df
 end
 
 function internal_vscodedisplay(x)    
