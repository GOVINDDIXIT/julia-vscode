import * as vscode from 'vscode';
import * as rpc from 'vscode-jsonrpc';
import * as path from 'path';
import * as net from 'net';
import * as os from 'os';
import * as vslc from 'vscode-languageclient';
import * as settings from './settings';
import * as juliaexepath from './juliaexepath';
import {generatePipeName} from './utils';
import * as telemetry from './telemetry';
import * as jlpkgenv from './jlpkgenv';
import * as fs from 'async-file';

let g_context: vscode.ExtensionContext = null;
let g_settings: settings.ISettings = null;
let g_languageClient: vslc.LanguageClient = null;

let g_terminal: vscode.Terminal = null

let g_plots: Array<string> = new Array<string>();
let g_currentPlotIndex: number = 0;
let g_plotPanel: vscode.WebviewPanel | undefined = undefined;

let g_replVariables: string = '';

let c_juliaPlotPanelActiveContextKey = 'jlplotpaneFocus';

function getPlotPaneContent() {
    if (g_plots.length == 0) {
        return '<html></html>';
    }
    else {
        return g_plots[g_currentPlotIndex];
    }
}

function showPlotPane() {
    telemetry.traceEvent('command-showplotpane');
    let plotTitle = g_plots.length > 0 ? `Julia Plots (${g_currentPlotIndex+1}/${g_plots.length})` : "Julia Plots (0/0)";
    if (!g_plotPanel) {
        // Otherwise, create a new panel
        g_plotPanel = vscode.window.createWebviewPanel('jlplotpane', plotTitle, {preserveFocus: true, viewColumn: vscode.ViewColumn.Active}, {enableScripts: true});
        g_plotPanel.webview.html = getPlotPaneContent();
        vscode.commands.executeCommand('setContext', c_juliaPlotPanelActiveContextKey, true);

        // Reset when the current panel is closed
        g_plotPanel.onDidDispose(() => {
            g_plotPanel = undefined;
            vscode.commands.executeCommand('setContext', c_juliaPlotPanelActiveContextKey, false);
        }, null, g_context.subscriptions);

        g_plotPanel.onDidChangeViewState(({ webviewPanel }) => {
            vscode.commands.executeCommand('setContext', c_juliaPlotPanelActiveContextKey, webviewPanel.active);
        });
    }
    else {
        g_plotPanel.title = plotTitle;
        g_plotPanel.webview.html = getPlotPaneContent();
    }
}

function updatePlotPane() {
    showPlotPane();
}

export function plotPanePrev() {
    telemetry.traceEvent('command-plotpaneprevious');

    if (g_currentPlotIndex > 0) {
        g_currentPlotIndex = g_currentPlotIndex - 1;
        updatePlotPane();
    }
}

export function plotPaneNext() {
    telemetry.traceEvent('command-plotpanenext');

    if (g_currentPlotIndex < g_plots.length - 1) {
        g_currentPlotIndex = g_currentPlotIndex + 1;
        updatePlotPane();
    }
}

export function plotPaneFirst() {
    telemetry.traceEvent('command-plotpanefirst');

    if (g_plots.length > 0) {
        g_currentPlotIndex = 0;
        updatePlotPane();
    }
}

export function plotPaneLast() {
    telemetry.traceEvent('command-plotpanelast');
    if (g_plots.length > 0) {
        g_currentPlotIndex = g_plots.length - 1;
        updatePlotPane();
    }
}

export function plotPaneDel() {
    telemetry.traceEvent('command-plotpanedelete');
    if (g_plots.length > 0) {
        g_plots.splice(g_currentPlotIndex, 1);
        if (g_currentPlotIndex > g_plots.length - 1) {
            g_currentPlotIndex = g_plots.length - 1;
        }
        updatePlotPane();
    }
}

export function plotPaneDelAll() {
    telemetry.traceEvent('command-plotpanedeleteall');
    if (g_plots.length > 0) {
        g_plots.splice(0, g_plots.length);
        g_currentPlotIndex = 0;
        updatePlotPane();
    }
}

export class REPLTreeDataProvider implements vscode.TreeDataProvider<string> {
    private _onDidChangeTreeData: vscode.EventEmitter<string | undefined> = new vscode.EventEmitter<string | undefined>();
    readonly onDidChangeTreeData: vscode.Event<string | undefined> = this._onDidChangeTreeData.event;

    refresh(): void {
        this._onDidChangeTreeData.fire();
    }

    getChildren(node?: string) {
        if (node) {
            return [node]
        }
        else {
            if (g_terminal) {
                return g_replVariables.split(';').slice(1)
            }
            else {
                return ['no repl attached']
            }
        }
    }

    getTreeItem(node: string): vscode.TreeItem {
        let treeItem: vscode.TreeItem = new vscode.TreeItem(node)
        return treeItem;
    }
}

// TODO Enable again
// let g_REPLTreeDataProvider: REPLTreeDataProvider = null;

function startREPLCommand() {
    telemetry.traceEvent('command-startrepl');

    startREPL(false);
}

function is_remote_env(): boolean {
    return typeof vscode.env.remoteName !== 'undefined'
}

function get_editor(): string {
    if (is_remote_env() || process.platform == 'darwin') {
        let cmd = vscode.env.appName.includes("Insiders") ? "code-insiders" : "code"
        return `"${path.join(vscode.env.appRoot, "bin", cmd)}"`
    }
    else {
        return `"${process.execPath}"`
    }
}
async function startREPL(preserveFocus: boolean) {
    if (g_terminal == null) {
        let juliaIsConnectedPromise = startREPLMsgServer()
        let args = path.join(g_context.extensionPath, 'scripts', 'terminalserver', 'terminalserver.jl')
        let exepath = await juliaexepath.getJuliaExePath();
        let pkgenvpath = await jlpkgenv.getEnvPath();
        if (pkgenvpath==null) {
            let jlarg1 = ['-i','--banner=no'].concat(vscode.workspace.getConfiguration("julia").get("additionalArgs"))
            let jlarg2 = [args, process.pid.toString(), vscode.workspace.getConfiguration("julia").get("useRevise").toString(), vscode.workspace.getConfiguration("julia").get("usePlotPane").toString()]
            g_terminal = vscode.window.createTerminal(
                {
                    name: "julia",
                    shellPath: exepath,
                    shellArgs: jlarg1.concat(jlarg2),
                    env: {
                        JULIA_EDITOR: get_editor()
                    }});
        }
        else {
            let env_file_paths = await jlpkgenv.getProjectFilePaths(pkgenvpath);

            let sysImageArgs = [];
            if (vscode.workspace.getConfiguration("julia").get("useCustomSysimage") && env_file_paths.sysimage_path && env_file_paths.project_toml_path && env_file_paths.manifest_toml_path) {
                let date_sysimage = await fs.stat(env_file_paths.sysimage_path);
                let date_manifest = await fs.stat(env_file_paths.manifest_toml_path);

                if (date_sysimage.mtime > date_manifest.mtime) {
                    sysImageArgs = ['-J', env_file_paths.sysimage_path]
                }
                else {
                    vscode.window.showWarningMessage('Julia sysimage for this environment is out-of-date and not used for REPL.')
                }
            }
            let jlarg1 = ['-i', '--banner=no', `--project=${pkgenvpath}`].concat(sysImageArgs).concat(vscode.workspace.getConfiguration("julia").get("additionalArgs"))
            let jlarg2 = [args, process.pid.toString(), vscode.workspace.getConfiguration("julia").get("useRevise").toString(),vscode.workspace.getConfiguration("julia").get("usePlotPane").toString()]
            g_terminal = vscode.window.createTerminal(
                {
                    name: "julia",
                    shellPath: exepath,
                    shellArgs: jlarg1.concat(jlarg2),
                    env: {
<<<<<<< HEAD
                        JULIA_EDITOR: process.platform == 'darwin' ? `"${path.join(vscode.env.appRoot, 'bin', 'code')}"` : `"${process.execPath}"`,
                        JULIA_NUM_THREADS: "JULIA_NUM_THREADS" in process.env ? process.env["JULIA_NUM_THREADS"] : vscode.workspace.getConfiguration("julia").get("NumThreads").toString()
=======
                        JULIA_EDITOR: get_editor(),
                        JULIA_NUM_THREADS: vscode.workspace.getConfiguration("julia").get("NumThreads").toString()
>>>>>>> 3bc0fd65
                    }});
        }
        g_terminal.show(preserveFocus);
        await juliaIsConnectedPromise;
    }
    else {
    g_terminal.show(preserveFocus);
}
}

function processMsg(cmd, payload) {
    if (cmd == 'debugger/run') {
        let x = {
            type:'julia',
            request: 'attach',
            name: 'Julia REPL',
            code: payload,
            stopOnEntry: false
        }
        vscode.debug.startDebugging(undefined, x);
    }
    else if (cmd == 'debugger/enter') {
        let x = {
            type:'julia',
            request: 'attach',
            name: 'Julia REPL',
            code: payload,
            stopOnEntry: true
        }
        vscode.debug.startDebugging(undefined, x);
    }
    else if (cmd == 'image/svg+xml') {
        g_currentPlotIndex = g_plots.push(payload) - 1;
        showPlotPane();
    }
    else if (cmd == 'image/png') {
        let plotPaneContent = '<html><img src="data:image/png;base64,' + payload + '" /></html>';
        g_currentPlotIndex = g_plots.push(plotPaneContent) - 1;
        showPlotPane();
    }
    else if (cmd == 'juliavscode/html') {
        g_currentPlotIndex = g_plots.push(payload) - 1;
        showPlotPane();
    }
    else if (cmd == 'application/vnd.vegalite.v2+json') {
        let uriVegaEmbed = vscode.Uri.file(path.join(g_context.extensionPath, 'libs', 'vega-embed', 'vega-embed.min.js')).with({ scheme: 'vscode-resource' });
        let uriVegaLite = vscode.Uri.file(path.join(g_context.extensionPath, 'libs', 'vega-lite-2', 'vega-lite.min.js')).with({ scheme: 'vscode-resource' });
        let uriVega = vscode.Uri.file(path.join(g_context.extensionPath, 'libs', 'vega-3', 'vega.min.js')).with({ scheme: 'vscode-resource' });
        let plotPaneContent = `
            <html>
                <head>
                    <script src="${uriVega}"></script>
                    <script src="${uriVegaLite}"></script>
                    <script src="${uriVegaEmbed}"></script>
                </head>
                <body>
                    <div id="plotdiv" style="width:100%;height:100%;"></div>
                </body>
                <style media="screen">
                    .vega-actions a {
                        margin-right: 10px;
                        font-family: sans-serif;
                        font-size: x-small;
                        font-style: italic;
                    }
                </style>
                <script type="text/javascript">
                    var opt = {
                        mode: "vega-lite",
                        actions: false
                    }
                    var spec = ${payload}
                    vegaEmbed('#plotdiv', spec, opt);
                </script>
            </html>`;
        g_currentPlotIndex = g_plots.push(plotPaneContent) - 1;
        showPlotPane();
    }
    else if (cmd == 'application/vnd.vegalite.v3+json') {
        let uriVegaEmbed = vscode.Uri.file(path.join(g_context.extensionPath, 'libs', 'vega-embed', 'vega-embed.min.js')).with({ scheme: 'vscode-resource' });
        let uriVegaLite = vscode.Uri.file(path.join(g_context.extensionPath, 'libs', 'vega-lite-3', 'vega-lite.min.js')).with({ scheme: 'vscode-resource' });
        let uriVega = vscode.Uri.file(path.join(g_context.extensionPath, 'libs', 'vega-5', 'vega.min.js')).with({ scheme: 'vscode-resource' });
        let plotPaneContent = `
            <html>
                <head>
                    <script src="${uriVega}"></script>
                    <script src="${uriVegaLite}"></script>
                    <script src="${uriVegaEmbed}"></script>
                </head>
                <body>
                    <div id="plotdiv" style="width:100%;height:100%;"></div>
                </body>
                <style media="screen">
                    .vega-actions a {
                        margin-right: 10px;
                        font-family: sans-serif;
                        font-size: x-small;
                        font-style: italic;
                    }
                </style>
                <script type="text/javascript">
                    var opt = {
                        mode: "vega-lite",
                        actions: false
                    }
                    var spec = ${payload}
                    vegaEmbed('#plotdiv', spec, opt);
                </script>
            </html>`;
        g_currentPlotIndex = g_plots.push(plotPaneContent) - 1;
        showPlotPane();
    }
    else if (cmd == 'application/vnd.vegalite.v4+json') {
        let uriVegaEmbed = vscode.Uri.file(path.join(g_context.extensionPath, 'libs', 'vega-embed', 'vega-embed.min.js')).with({ scheme: 'vscode-resource' });
        let uriVegaLite = vscode.Uri.file(path.join(g_context.extensionPath, 'libs', 'vega-lite-4', 'vega-lite.min.js')).with({ scheme: 'vscode-resource' });
        let uriVega = vscode.Uri.file(path.join(g_context.extensionPath, 'libs', 'vega-5', 'vega.min.js')).with({ scheme: 'vscode-resource' });
        let plotPaneContent = `
            <html>
                <head>
                    <script src="${uriVega}"></script>
                    <script src="${uriVegaLite}"></script>
                    <script src="${uriVegaEmbed}"></script>
                </head>
                <body>
                    <div id="plotdiv" style="width:100%;height:100%;"></div>
                </body>
                <style media="screen">
                    .vega-actions a {
                        margin-right: 10px;
                        font-family: sans-serif;
                        font-size: x-small;
                        font-style: italic;
                    }
                </style>
                <script type="text/javascript">
                    var opt = {
                        mode: "vega-lite",
                        actions: false
                    }
                    var spec = ${payload}
                    vegaEmbed('#plotdiv', spec, opt);
                </script>
            </html>`;
        g_currentPlotIndex = g_plots.push(plotPaneContent) - 1;
        showPlotPane();
    }
    else if (cmd == 'application/vnd.vega.v3+json') {
        let uriVegaEmbed = vscode.Uri.file(path.join(g_context.extensionPath, 'libs', 'vega-embed', 'vega-embed.min.js')).with({ scheme: 'vscode-resource' });
        let uriVega = vscode.Uri.file(path.join(g_context.extensionPath, 'libs', 'vega-3', 'vega.min.js')).with({ scheme: 'vscode-resource' });
        let plotPaneContent = `
            <html>
                <head>
                    <script src="${uriVega}"></script>
                    <script src="${uriVegaEmbed}"></script>
                </head>
                <body>
                    <div id="plotdiv" style="width:100%;height:100%;"></div>
                </body>
                <style media="screen">
                    .vega-actions a {
                        margin-right: 10px;
                        font-family: sans-serif;
                        font-size: x-small;
                        font-style: italic;
                    }
                </style>
                <script type="text/javascript">
                    var opt = {
                        mode: "vega",
                        actions: false
                    }
                    var spec = ${payload}
                    vegaEmbed('#plotdiv', spec, opt);
                </script>
            </html>`;
        g_currentPlotIndex = g_plots.push(plotPaneContent) - 1;
        showPlotPane();
    }
    else if (cmd == 'application/vnd.vega.v4+json') {
        let uriVegaEmbed = vscode.Uri.file(path.join(g_context.extensionPath, 'libs', 'vega-embed', 'vega-embed.min.js')).with({ scheme: 'vscode-resource' });
        let uriVega = vscode.Uri.file(path.join(g_context.extensionPath, 'libs', 'vega-4', 'vega.min.js')).with({ scheme: 'vscode-resource' });
        let plotPaneContent = `
            <html>
                <head>
                    <script src="${uriVega}"></script>
                    <script src="${uriVegaEmbed}"></script>
                </head>
                <body>
                    <div id="plotdiv" style="width:100%;height:100%;"></div>
                </body>
                <style media="screen">
                    .vega-actions a {
                        margin-right: 10px;
                        font-family: sans-serif;
                        font-size: x-small;
                        font-style: italic;
                    }
                </style>
                <script type="text/javascript">
                    var opt = {
                        mode: "vega",
                        actions: false
                    }
                    var spec = ${payload}
                    vegaEmbed('#plotdiv', spec, opt);
                </script>
            </html>`;
        g_currentPlotIndex = g_plots.push(plotPaneContent) - 1;
        showPlotPane();
    }
    else if (cmd == 'application/vnd.vega.v5+json') {
        let uriVegaEmbed = vscode.Uri.file(path.join(g_context.extensionPath, 'libs', 'vega-embed', 'vega-embed.min.js')).with({ scheme: 'vscode-resource' });
        let uriVega = vscode.Uri.file(path.join(g_context.extensionPath, 'libs', 'vega-5', 'vega.min.js')).with({ scheme: 'vscode-resource' });
        let plotPaneContent = `
            <html>
                <head>
                    <script src="${uriVega}"></script>
                    <script src="${uriVegaEmbed}"></script>
                </head>
                <body>
                    <div id="plotdiv" style="width:100%;height:100%;"></div>
                </body>
                <style media="screen">
                    .vega-actions a {
                        margin-right: 10px;
                        font-family: sans-serif;
                        font-size: x-small;
                        font-style: italic;
                    }
                </style>
                <script type="text/javascript">
                    var opt = {
                        mode: "vega",
                        actions: false
                    }
                    var spec = ${payload}
                    vegaEmbed('#plotdiv', spec, opt);
                </script>
            </html>`;
        g_currentPlotIndex = g_plots.push(plotPaneContent) - 1;
        showPlotPane();
    }
    else if (cmd == 'application/vnd.plotly.v1+json') {
        let uriPlotly = vscode.Uri.file(path.join(g_context.extensionPath, 'libs', 'plotly', 'plotly.min.js')).with({ scheme: 'vscode-resource' });
        let plotPaneContent = `
        <html>
        <head>
            <script src="${uriPlotly}"></script>
        </head>
        <body>
        </body>
        <script type="text/javascript">
            gd = (function() {
                var WIDTH_IN_PERCENT_OF_PARENT = 100
                var HEIGHT_IN_PERCENT_OF_PARENT = 100;
                var gd = Plotly.d3.select('body')
                    .append('div').attr("id", "plotdiv")
                    .style({
                        width: WIDTH_IN_PERCENT_OF_PARENT + '%',
                        'margin-left': (100 - WIDTH_IN_PERCENT_OF_PARENT) / 2 + '%',
                        height: HEIGHT_IN_PERCENT_OF_PARENT + 'vh',
                        'margin-top': (100 - HEIGHT_IN_PERCENT_OF_PARENT) / 2 + 'vh'
                    })
                    .node();
                var spec = ${payload};
                Plotly.newPlot(gd, spec.data, spec.layout);
                window.onresize = function() {
                    Plotly.Plots.resize(gd);
                    };
                return gd;
            })();
        </script>
        </html>`;
        g_currentPlotIndex = g_plots.push(plotPaneContent) - 1;
        showPlotPane();
    }
    else if (cmd == 'application/vnd.dataresource+json') {
        let uriAgGrid = vscode.Uri.file(path.join(g_context.extensionPath, 'libs', 'ag-grid', 'ag-grid-community.min.noStyle.js')).with({ scheme: 'vscode-resource' });
        let uriAgGridCSS = vscode.Uri.file(path.join(g_context.extensionPath, 'libs', 'ag-grid', 'ag-grid.css')).with({ scheme: 'vscode-resource' });
        let uriAgGridTheme = vscode.Uri.file(path.join(g_context.extensionPath, 'libs', 'ag-grid', 'ag-theme-balham.css')).with({ scheme: 'vscode-resource' });
        let grid_content = `
            <html>
                <head>
                    <script src="${uriAgGrid}"></script>
                    <style> html, body { margin: 0; padding: 0; height: 100%; } </style>
                    <link rel="stylesheet" href="${uriAgGridCSS}">
                    <link rel="stylesheet" href="${uriAgGridTheme}">
                </head>
            <body>
                <div id="myGrid" style="height: 100%; width: 100%;" class="ag-theme-balham"></div>
            </body>
            <script type="text/javascript">
                var payload = ${payload};
                var gridOptions = {
                    onGridReady: event => event.api.sizeColumnsToFit(),
                    onGridSizeChanged: event => event.api.sizeColumnsToFit(),
                    defaultColDef: {
                        resizable: true,
                        filter: true,
                        sortable: true
                    },
                    columnDefs: payload.schema.fields.map(function(x) {
                        if (x.type == "number" || x.type == "integer") {
                            return {
                                field: x.name,
                                type: "numericColumn",
                                filter: "agNumberColumnFilter"
                            };
                        } else if (x.type == "date") {
                            return {
                                field: x.name,
                                filter: "agDateColumnFilter"
                            };
                        } else {
                            return {field: x.name};
                        };
                    }),
                rowData: payload.data
                };
                var eGridDiv = document.querySelector('#myGrid');
                new agGrid.Grid(eGridDiv, gridOptions);
            </script>
        </html>
        `;

        let grid_panel = vscode.window.createWebviewPanel('jlgrid', 'Julia Table', {preserveFocus: true, viewColumn: vscode.ViewColumn.Active}, {enableScripts: true, retainContextWhenHidden: true});
        grid_panel.webview.html = grid_content;
    }
    else if (cmd == 'repl/variables') {
        g_replVariables = payload;
        // TODO Enable again
        // g_REPLTreeDataProvider.refresh();
    }
    else {
        throw new Error();
    }
}

function startREPLMsgServer() {
    let PIPE_PATH = generatePipeName(process.pid.toString(), 'vscode-language-julia-fromrepl');

    let connectedPromise = new Promise(function (resolveCallback, rejectCallback) {
        var server = net.createServer(function (socket) {
            resolveCallback();

        let accumulatingBuffer = Buffer.alloc(0);

            socket.on('data', function (c) {
            accumulatingBuffer = Buffer.concat([accumulatingBuffer, Buffer.from(c)]);
            let s = accumulatingBuffer.toString();
            let index_of_sep_1 = s.indexOf(":");
            let index_of_sep_2 = s.indexOf("\n");

            if (index_of_sep_2 > -1) {
                let cmd = s.substring(0, index_of_sep_1);
                let msg_len_as_string = s.substring(index_of_sep_1 + 1, index_of_sep_2);
                let msg_len = parseInt(msg_len_as_string);
                if (accumulatingBuffer.length >= cmd.length + msg_len_as_string.length + 2 + msg_len) {
                    let payload = s.substring(index_of_sep_2 + 1);
                    if (accumulatingBuffer.length > cmd.length + msg_len_as_string.length + 2 + msg_len) {
                        accumulatingBuffer = Buffer.from(accumulatingBuffer.slice(cmd.length + msg_len_as_string.length + 2 + msg_len + 1));
                    }
                    else {
                        accumulatingBuffer = Buffer.alloc(0);
                    }

                    processMsg(cmd, payload);
                }
            }
        });

            socket.on('close', function (hadError) { server.close(); });
    });

        server.on('close', function () {
            console.log('Server: on close');
        })

    server.listen(PIPE_PATH, function () {
        console.log('Server: on listening');
    })
    });

    return connectedPromise;
}

async function executeCode(text, individualLine) {
    if (!text.endsWith("\n")) {
        text = text + '\n';
    }

    await startREPL(true);
    g_terminal.show(true);
    var lines = text.split(/\r?\n/);
    lines = lines.filter(line => line != '');
    text = lines.join('\n');
    if (individualLine || process.platform == "win32") {
        g_terminal.sendText(text + '\n', false);
    }
    else {
        g_terminal.sendText('\u001B[200~' + text + '\n' + '\u001B[201~', false);
    }
}

function executeSelection() {
    telemetry.traceEvent('command-executejuliacodeinrepl');

    var editor = vscode.window.activeTextEditor;
    if (!editor) {
        return;
    }

    var selection = editor.selection;

    var text = selection.isEmpty ? editor.document.lineAt(selection.start.line).text : editor.document.getText(selection);

    // If no text was selected, try to move the cursor to the end of the next line
    if (selection.isEmpty) {
        for (var line = selection.start.line + 1; line < editor.document.lineCount; line++) {
            if (!editor.document.lineAt(line).isEmptyOrWhitespace) {
                var newPos = selection.active.with(line, editor.document.lineAt(line).range.end.character);
                var newSel = new vscode.Selection(newPos, newPos);
                editor.selection = newSel;
                break;
            }
        }
    }
    executeCode(text, selection.isEmpty)
}

async function executeInRepl(code: string, filename: string, start: vscode.Position) {
    let msg = filename + '\n' + start.line.toString() + ':' +
        start.character.toString() + '\n' + code
    sendMessage('repl/runcode', msg)
}

async function executeFile(uri?: vscode.Uri) {
    telemetry.traceEvent('command-executejuliafileinrepl');

    let path = "";
    let code = "";
    if (uri) {
        path = uri.fsPath;
        const readBytes = await vscode.workspace.fs.readFile(uri);
        code = Buffer.from(readBytes).toString('utf8');
    }
    else {
        let editor = vscode.window.activeTextEditor;
        if (!editor) {
            return;
        }
        path = editor.document.fileName;
        code = editor.document.getText();
    }
    executeInRepl(code, path, new vscode.Position(0, 0));
}

async function selectJuliaBlock() {
    if (g_languageClient == null) {
        vscode.window.showErrorMessage('Error: Language server is not running.');
    }
    else {
        var editor = vscode.window.activeTextEditor;
        let params: TextDocumentPositionParams = { textDocument: vslc.TextDocumentIdentifier.create(editor.document.uri.toString()), position: new vscode.Position(editor.selection.start.line, editor.selection.start.character) }

        try {
            let ret_val: vscode.Position[] = await g_languageClient.sendRequest('julia/getCurrentBlockRange', params);

            let start_pos = new vscode.Position(ret_val[0].line, ret_val[0].character)
            let end_pos = new vscode.Position(ret_val[1].line, ret_val[1].character)
            vscode.window.activeTextEditor.selection = new vscode.Selection(start_pos, end_pos)
            vscode.window.activeTextEditor.revealRange(new vscode.Range(start_pos, end_pos))
        }
        catch (ex) {
            if (ex.message == "Language client is not ready yet") {
                vscode.window.showErrorMessage('Select code block only works once the Julia Language Server is ready.');
            }
            else {
                throw ex;
            }
        }
    }
}

async function executeJuliaCellInRepl() {
    telemetry.traceEvent('command-executejuliacellinrepl');

    let ed = vscode.window.activeTextEditor;
    let doc = ed.document;
    let rx = new RegExp("^##");
    let curr = ed.selection.active.line;
    var start = curr;
    while (start >= 0) {
        if (rx.test(doc.lineAt(start).text)) {
            break;
        } else {
            start -= 1;
        }
    }
    start += 1;
    var end = start;
    while (end < doc.lineCount) {
        if (rx.test(doc.lineAt(end).text)) {
            break;
        } else {
            end += 1;
        }
    }
    end -= 1;
    let startpos = new vscode.Position(start, 0);
    let endpos = new vscode.Position(end, doc.lineAt(end).text.length);
    let nextpos = new vscode.Position(end + 1, 0);
    let code = doc.getText(new vscode.Range(startpos, endpos));
    executeInRepl(code, doc.fileName, startpos)
    vscode.window.activeTextEditor.selection = new vscode.Selection(nextpos, nextpos)
    vscode.window.activeTextEditor.revealRange(new vscode.Range(nextpos, nextpos))
}

async function executeJuliaBlockInRepl() {
    telemetry.traceEvent('command-executejuliablockinrepl');

    var editor = vscode.window.activeTextEditor;
    if (!editor) {
        return;
    }

    var selection = editor.selection;

    if (selection.isEmpty && g_languageClient == null) {
        vscode.window.showErrorMessage('Error: Language server is not running.');
    }
    else if (!selection.isEmpty) {
        let code_to_run = editor.document.getText(selection);

        executeInRepl(code_to_run, editor.document.fileName, selection.start);
    }
    else {
        var editor = vscode.window.activeTextEditor;
        let params: TextDocumentPositionParams = { textDocument: vslc.TextDocumentIdentifier.create(editor.document.uri.toString()), position: new vscode.Position(editor.selection.start.line, editor.selection.start.character) }

        try {
            let ret_val: vscode.Position[] = await g_languageClient.sendRequest('julia/getCurrentBlockRange', params);

            let start_pos = new vscode.Position(ret_val[0].line, ret_val[0].character)
            let end_pos = new vscode.Position(ret_val[1].line, ret_val[1].character)
            let next_pos = new vscode.Position(ret_val[2].line, ret_val[2].character)
            
            let code_to_run = vscode.window.activeTextEditor.document.getText(new vscode.Range(start_pos, end_pos))
            executeInRepl(code_to_run, vscode.window.activeTextEditor.document.fileName, start_pos)

            vscode.window.activeTextEditor.selection = new vscode.Selection(next_pos, next_pos)
            vscode.window.activeTextEditor.revealRange(new vscode.Range(next_pos, next_pos))
        }
        catch (ex) {
            if (ex.message == "Language client is not ready yet") {
                vscode.window.showErrorMessage('Execute code block only works once the Julia Language Server is ready.');
            }
            else {
                throw ex;
            }
        }
    }
}

export async function sendMessage(cmd, msg: string) {
    await startREPL(true)
    let sock = generatePipeName(process.pid.toString(), 'vscode-language-julia-torepl')

    let conn = net.connect(sock)
    let payload_size = Buffer.byteLength(msg, 'utf8');
    let outmsg = cmd + ':' + payload_size.toString() + '\n' + msg;
    conn.write(outmsg)
    conn.on('error', () => { vscode.window.showErrorMessage("REPL is not open") })
}

export interface TextDocumentPositionParams {
    textDocument: vslc.TextDocumentIdentifier
    position: vscode.Position
}

let getBlockText = new rpc.RequestType<TextDocumentPositionParams, void, void, void>('julia/getCurrentBlockRange')

export function activate(context: vscode.ExtensionContext, settings: settings.ISettings) {
    g_context = context;
    g_settings = settings;

    // TODO Enable again
    // g_REPLTreeDataProvider = new REPLTreeDataProvider();
    // context.subscriptions.push(vscode.window.registerTreeDataProvider('REPLVariables', g_REPLTreeDataProvider));

    context.subscriptions.push(vscode.commands.registerCommand('language-julia.startREPL', startREPLCommand));

    context.subscriptions.push(vscode.commands.registerCommand('language-julia.executeJuliaCodeInREPL', executeSelection));

    context.subscriptions.push(vscode.commands.registerCommand('language-julia.executeJuliaFileInREPL', executeFile));

    context.subscriptions.push(vscode.commands.registerCommand('language-julia.executeJuliaCellInREPL', executeJuliaCellInRepl));

    context.subscriptions.push(vscode.commands.registerCommand('language-julia.executeJuliaBlockInREPL', executeJuliaBlockInRepl));

    context.subscriptions.push(vscode.commands.registerCommand('language-julia.selectBlock', selectJuliaBlock));

    context.subscriptions.push(vscode.commands.registerCommand('language-julia.show-plotpane', showPlotPane));

    context.subscriptions.push(vscode.commands.registerCommand('language-julia.plotpane-previous', plotPanePrev));

    context.subscriptions.push(vscode.commands.registerCommand('language-julia.plotpane-next', plotPaneNext));

    context.subscriptions.push(vscode.commands.registerCommand('language-julia.plotpane-first', plotPaneFirst));

    context.subscriptions.push(vscode.commands.registerCommand('language-julia.plotpane-last', plotPaneLast));

    context.subscriptions.push(vscode.commands.registerCommand('language-julia.plotpane-delete', plotPaneDel));

    context.subscriptions.push(vscode.commands.registerCommand('language-julia.plotpane-delete-all', plotPaneDelAll));

    vscode.window.onDidCloseTerminal(terminal => {
        if (terminal == g_terminal) {
            g_terminal = null;
        }
    })
}

export function onDidChangeConfiguration(newSettings: settings.ISettings) {

}

export function onNewLanguageClient(newLanguageClient: vslc.LanguageClient) {
    g_languageClient = newLanguageClient;
}<|MERGE_RESOLUTION|>--- conflicted
+++ resolved
@@ -209,13 +209,8 @@
                     shellPath: exepath,
                     shellArgs: jlarg1.concat(jlarg2),
                     env: {
-<<<<<<< HEAD
-                        JULIA_EDITOR: process.platform == 'darwin' ? `"${path.join(vscode.env.appRoot, 'bin', 'code')}"` : `"${process.execPath}"`,
+                        JULIA_EDITOR: get_editor(),
                         JULIA_NUM_THREADS: "JULIA_NUM_THREADS" in process.env ? process.env["JULIA_NUM_THREADS"] : vscode.workspace.getConfiguration("julia").get("NumThreads").toString()
-=======
-                        JULIA_EDITOR: get_editor(),
-                        JULIA_NUM_THREADS: vscode.workspace.getConfiguration("julia").get("NumThreads").toString()
->>>>>>> 3bc0fd65
                     }});
         }
         g_terminal.show(preserveFocus);
