import * as vscode from 'vscode';
import * as rpc from 'vscode-jsonrpc';
import * as path from 'path';
import * as net from 'net';
import * as os from 'os';
import * as vslc from 'vscode-languageclient';
import * as settings from './settings';
import * as juliaexepath from './juliaexepath';
import {generatePipeName, inferJuliaNumThreads} from './utils';
import * as telemetry from './telemetry';
import * as jlpkgenv from './jlpkgenv';
import * as fs from 'async-file';
import { Subject } from 'await-notify';

let g_context: vscode.ExtensionContext = null;
let g_settings: settings.ISettings = null;
let g_languageClient: vslc.LanguageClient = null;

let g_terminal: vscode.Terminal = null

let g_plots: Array<string> = new Array<string>();
let g_currentPlotIndex: number = 0;
let g_plotPanel: vscode.WebviewPanel | undefined = undefined;

let g_replVariables: string = '';

let c_juliaPlotPanelActiveContextKey = 'jlplotpaneFocus';

let g_connection: rpc.MessageConnection = undefined;

function getPlotPaneContent() {
    if (g_plots.length == 0) {
        return '<html></html>';
    }
    else {
        return g_plots[g_currentPlotIndex];
    }
}

function showPlotPane() {
    telemetry.traceEvent('command-showplotpane');
    let plotTitle = g_plots.length > 0 ? `Julia Plots (${g_currentPlotIndex+1}/${g_plots.length})` : "Julia Plots (0/0)";
    if (!g_plotPanel) {
        // Otherwise, create a new panel
        g_plotPanel = vscode.window.createWebviewPanel('jlplotpane', plotTitle, {preserveFocus: true, viewColumn: vscode.ViewColumn.Active}, {enableScripts: true});
        g_plotPanel.webview.html = getPlotPaneContent();
        vscode.commands.executeCommand('setContext', c_juliaPlotPanelActiveContextKey, true);

        // Reset when the current panel is closed
        g_plotPanel.onDidDispose(() => {
            g_plotPanel = undefined;
            vscode.commands.executeCommand('setContext', c_juliaPlotPanelActiveContextKey, false);
        }, null, g_context.subscriptions);

        g_plotPanel.onDidChangeViewState(({ webviewPanel }) => {
            vscode.commands.executeCommand('setContext', c_juliaPlotPanelActiveContextKey, webviewPanel.active);
        });
    }
    else {
        g_plotPanel.title = plotTitle;
        g_plotPanel.webview.html = getPlotPaneContent();
    }
}

function updatePlotPane() {
    showPlotPane();
}

export function plotPanePrev() {
    telemetry.traceEvent('command-plotpaneprevious');

    if (g_currentPlotIndex > 0) {
        g_currentPlotIndex = g_currentPlotIndex - 1;
        updatePlotPane();
    }
}

export function plotPaneNext() {
    telemetry.traceEvent('command-plotpanenext');

    if (g_currentPlotIndex < g_plots.length - 1) {
        g_currentPlotIndex = g_currentPlotIndex + 1;
        updatePlotPane();
    }
}

export function plotPaneFirst() {
    telemetry.traceEvent('command-plotpanefirst');

    if (g_plots.length > 0) {
        g_currentPlotIndex = 0;
        updatePlotPane();
    }
}

export function plotPaneLast() {
    telemetry.traceEvent('command-plotpanelast');
    if (g_plots.length > 0) {
        g_currentPlotIndex = g_plots.length - 1;
        updatePlotPane();
    }
}

export function plotPaneDel() {
    telemetry.traceEvent('command-plotpanedelete');
    if (g_plots.length > 0) {
        g_plots.splice(g_currentPlotIndex, 1);
        if (g_currentPlotIndex > g_plots.length - 1) {
            g_currentPlotIndex = g_plots.length - 1;
        }
        updatePlotPane();
    }
}

export function plotPaneDelAll() {
    telemetry.traceEvent('command-plotpanedeleteall');
    if (g_plots.length > 0) {
        g_plots.splice(0, g_plots.length);
        g_currentPlotIndex = 0;
        updatePlotPane();
    }
}

export class REPLTreeDataProvider implements vscode.TreeDataProvider<string> {
    private _onDidChangeTreeData: vscode.EventEmitter<string | undefined> = new vscode.EventEmitter<string | undefined>();
    readonly onDidChangeTreeData: vscode.Event<string | undefined> = this._onDidChangeTreeData.event;

    refresh(): void {
        this._onDidChangeTreeData.fire(undefined);
    }

    getChildren(node?: string) {
        if (node) {
            return [node]
        }
        else {
            if (g_terminal) {
                return g_replVariables.split(';').slice(1)
            }
            else {
                return ['no repl attached']
            }
        }
    }

    getTreeItem(node: string): vscode.TreeItem {
        let treeItem: vscode.TreeItem = new vscode.TreeItem(node)
        return treeItem;
    }
}

// TODO Enable again
// let g_REPLTreeDataProvider: REPLTreeDataProvider = null;

function startREPLCommand() {
    telemetry.traceEvent('command-startrepl');

    startREPL(false);
}

function is_remote_env(): boolean {
    return typeof vscode.env.remoteName !== 'undefined'
}

function get_editor(): string {
    if (is_remote_env() || process.platform == 'darwin') {
        let cmd = vscode.env.appName.includes("Insiders") ? "code-insiders" : "code"
        return `"${path.join(vscode.env.appRoot, "bin", cmd)}"`
    }
    else {
        return `"${process.execPath}"`
    }
}
async function startREPL(preserveFocus: boolean) {
    if (g_terminal == null) {
        let pipename = generatePipeName(process.pid.toString(), 'vsc-julia-repl');

        let juliaIsConnectedPromise = startREPLMsgServer(pipename);

        let args = path.join(g_context.extensionPath, 'scripts', 'terminalserver', 'terminalserver.jl')
        let exepath = await juliaexepath.getJuliaExePath();
        let pkgenvpath = await jlpkgenv.getEnvPath();
        if (pkgenvpath==null) {
            let jlarg1 = ['-i','--banner=no'].concat(vscode.workspace.getConfiguration("julia").get("additionalArgs"))
            let jlarg2 = [
                args,
                pipename,
                vscode.workspace.getConfiguration("julia").get("useRevise").toString(),
                vscode.workspace.getConfiguration("julia").get("usePlotPane").toString(),
                telemetry.getCrashReportingPipename()
            ]
            g_terminal = vscode.window.createTerminal(
                {
                    name: "julia",
                    shellPath: exepath,
                    shellArgs: jlarg1.concat(jlarg2),
                    env: {
                        JULIA_EDITOR: get_editor()
                    }});
        }
        else {
            let env_file_paths = await jlpkgenv.getProjectFilePaths(pkgenvpath);

            let sysImageArgs = [];
            if (vscode.workspace.getConfiguration("julia").get("useCustomSysimage") && env_file_paths.sysimage_path && env_file_paths.project_toml_path && env_file_paths.manifest_toml_path) {
                let date_sysimage = await fs.stat(env_file_paths.sysimage_path);
                let date_manifest = await fs.stat(env_file_paths.manifest_toml_path);

                if (date_sysimage.mtime > date_manifest.mtime) {
                    sysImageArgs = ['-J', env_file_paths.sysimage_path]
                }
                else {
                    vscode.window.showWarningMessage('Julia sysimage for this environment is out-of-date and not used for REPL.')
                }
            }
            let jlarg1 = ['-i', '--banner=no', `--project=${pkgenvpath}`].concat(sysImageArgs).concat(vscode.workspace.getConfiguration("julia").get("additionalArgs"))
            let jlarg2 = [
                args,
                pipename,
                vscode.workspace.getConfiguration("julia").get("useRevise").toString(),
                vscode.workspace.getConfiguration("julia").get("usePlotPane").toString(),
                telemetry.getCrashReportingPipename()
            ]
            g_terminal = vscode.window.createTerminal(
                {
                    name: "julia",
                    shellPath: exepath,
                    shellArgs: jlarg1.concat(jlarg2),
                    env: {
                        JULIA_EDITOR: get_editor(),
                        JULIA_NUM_THREADS: inferJuliaNumThreads()
                    }});
        }
        g_terminal.show(preserveFocus);
        await juliaIsConnectedPromise.wait();
    }
    else {
    g_terminal.show(preserveFocus);
}
}

function debuggerRun(code: string) {
    let x = {
        type:'julia',
        request: 'attach',
        name: 'Julia REPL',
        code: code,
        stopOnEntry: false
    }
    vscode.debug.startDebugging(undefined, x);
}

function debuggerEnter(code: string) {
    let x = {
        type:'julia',
        request: 'attach',
        name: 'Julia REPL',
        code: code,
        stopOnEntry: true
    }
    vscode.debug.startDebugging(undefined, x);
}

function displayPlot(params: {kind: string, data: string}) {
    const kind = params.kind;
    const payload = params.data;

    if (kind == 'image/svg+xml') {
        g_currentPlotIndex = g_plots.push(payload) - 1;
        showPlotPane();
    }
    else if (kind == 'image/png') {
        let plotPaneContent = '<html><img src="data:image/png;base64,' + payload + '" /></html>';
        g_currentPlotIndex = g_plots.push(plotPaneContent) - 1;
        showPlotPane();
    }
    else if (kind == 'juliavscode/html') {
        g_currentPlotIndex = g_plots.push(payload) - 1;
        showPlotPane();
    }
<<<<<<< HEAD
    else if (kind == 'application/vnd.vegalite.v2+json') {
        let uriVegaEmbed = vscode.Uri.file(path.join(g_context.extensionPath, 'libs', 'vega-embed', 'vega-embed.min.js')).with({ scheme: 'vscode-resource' });
        let uriVegaLite = vscode.Uri.file(path.join(g_context.extensionPath, 'libs', 'vega-lite-2', 'vega-lite.min.js')).with({ scheme: 'vscode-resource' });
        let uriVega = vscode.Uri.file(path.join(g_context.extensionPath, 'libs', 'vega-3', 'vega.min.js')).with({ scheme: 'vscode-resource' });
=======
    else if (cmd == 'application/vnd.vegalite.v2+json') {
        showPlotPane();
        let uriVegaEmbed = g_plotPanel.webview.asWebviewUri(vscode.Uri.file(path.join(g_context.extensionPath, 'libs', 'vega-embed', 'vega-embed.min.js')));
        let uriVegaLite = g_plotPanel.webview.asWebviewUri(vscode.Uri.file(path.join(g_context.extensionPath, 'libs', 'vega-lite-2', 'vega-lite.min.js')));
        let uriVega = g_plotPanel.webview.asWebviewUri(vscode.Uri.file(path.join(g_context.extensionPath, 'libs', 'vega-3', 'vega.min.js')));
>>>>>>> d4078273
        let plotPaneContent = `
            <html>
                <head>
                    <script src="${uriVega}"></script>
                    <script src="${uriVegaLite}"></script>
                    <script src="${uriVegaEmbed}"></script>
                </head>
                <body>
                    <div id="plotdiv" style="width:100%;height:100%;"></div>
                </body>
                <style media="screen">
                    .vega-actions a {
                        margin-right: 10px;
                        font-family: sans-serif;
                        font-size: x-small;
                        font-style: italic;
                    }
                </style>
                <script type="text/javascript">
                    var opt = {
                        mode: "vega-lite",
                        actions: false
                    }
                    var spec = ${payload}
                    vegaEmbed('#plotdiv', spec, opt);
                </script>
            </html>`;
        g_currentPlotIndex = g_plots.push(plotPaneContent) - 1;
        showPlotPane();
    }
<<<<<<< HEAD
    else if (kind == 'application/vnd.vegalite.v3+json') {
        let uriVegaEmbed = vscode.Uri.file(path.join(g_context.extensionPath, 'libs', 'vega-embed', 'vega-embed.min.js')).with({ scheme: 'vscode-resource' });
        let uriVegaLite = vscode.Uri.file(path.join(g_context.extensionPath, 'libs', 'vega-lite-3', 'vega-lite.min.js')).with({ scheme: 'vscode-resource' });
        let uriVega = vscode.Uri.file(path.join(g_context.extensionPath, 'libs', 'vega-5', 'vega.min.js')).with({ scheme: 'vscode-resource' });
=======
    else if (cmd == 'application/vnd.vegalite.v3+json') {
        showPlotPane();
        let uriVegaEmbed = g_plotPanel.webview.asWebviewUri(vscode.Uri.file(path.join(g_context.extensionPath, 'libs', 'vega-embed', 'vega-embed.min.js')));
        let uriVegaLite = g_plotPanel.webview.asWebviewUri(vscode.Uri.file(path.join(g_context.extensionPath, 'libs', 'vega-lite-3', 'vega-lite.min.js')));
        let uriVega = g_plotPanel.webview.asWebviewUri(vscode.Uri.file(path.join(g_context.extensionPath, 'libs', 'vega-5', 'vega.min.js')));
>>>>>>> d4078273
        let plotPaneContent = `
            <html>
                <head>
                    <script src="${uriVega}"></script>
                    <script src="${uriVegaLite}"></script>
                    <script src="${uriVegaEmbed}"></script>
                </head>
                <body>
                    <div id="plotdiv" style="width:100%;height:100%;"></div>
                </body>
                <style media="screen">
                    .vega-actions a {
                        margin-right: 10px;
                        font-family: sans-serif;
                        font-size: x-small;
                        font-style: italic;
                    }
                </style>
                <script type="text/javascript">
                    var opt = {
                        mode: "vega-lite",
                        actions: false
                    }
                    var spec = ${payload}
                    vegaEmbed('#plotdiv', spec, opt);
                </script>
            </html>`;
        g_currentPlotIndex = g_plots.push(plotPaneContent) - 1;
        showPlotPane();
    }
<<<<<<< HEAD
    else if (kind == 'application/vnd.vegalite.v4+json') {
        let uriVegaEmbed = vscode.Uri.file(path.join(g_context.extensionPath, 'libs', 'vega-embed', 'vega-embed.min.js')).with({ scheme: 'vscode-resource' });
        let uriVegaLite = vscode.Uri.file(path.join(g_context.extensionPath, 'libs', 'vega-lite-4', 'vega-lite.min.js')).with({ scheme: 'vscode-resource' });
        let uriVega = vscode.Uri.file(path.join(g_context.extensionPath, 'libs', 'vega-5', 'vega.min.js')).with({ scheme: 'vscode-resource' });
=======
    else if (cmd == 'application/vnd.vegalite.v4+json') {
        showPlotPane();
        let uriVegaEmbed = g_plotPanel.webview.asWebviewUri(vscode.Uri.file(path.join(g_context.extensionPath, 'libs', 'vega-embed', 'vega-embed.min.js')));
        let uriVegaLite = g_plotPanel.webview.asWebviewUri(vscode.Uri.file(path.join(g_context.extensionPath, 'libs', 'vega-lite-4', 'vega-lite.min.js')));
        let uriVega = g_plotPanel.webview.asWebviewUri(vscode.Uri.file(path.join(g_context.extensionPath, 'libs', 'vega-5', 'vega.min.js')));
>>>>>>> d4078273
        let plotPaneContent = `
            <html>
                <head>
                    <script src="${uriVega}"></script>
                    <script src="${uriVegaLite}"></script>
                    <script src="${uriVegaEmbed}"></script>
                </head>
                <body>
                    <div id="plotdiv" style="width:100%;height:100%;"></div>
                </body>
                <style media="screen">
                    .vega-actions a {
                        margin-right: 10px;
                        font-family: sans-serif;
                        font-size: x-small;
                        font-style: italic;
                    }
                </style>
                <script type="text/javascript">
                    var opt = {
                        mode: "vega-lite",
                        actions: false
                    }
                    var spec = ${payload}
                    vegaEmbed('#plotdiv', spec, opt);
                </script>
            </html>`;
        g_currentPlotIndex = g_plots.push(plotPaneContent) - 1;
        showPlotPane();
    }
<<<<<<< HEAD
    else if (kind == 'application/vnd.vega.v3+json') {
        let uriVegaEmbed = vscode.Uri.file(path.join(g_context.extensionPath, 'libs', 'vega-embed', 'vega-embed.min.js')).with({ scheme: 'vscode-resource' });
        let uriVega = vscode.Uri.file(path.join(g_context.extensionPath, 'libs', 'vega-3', 'vega.min.js')).with({ scheme: 'vscode-resource' });
=======
    else if (cmd == 'application/vnd.vega.v3+json') {
        showPlotPane();
        let uriVegaEmbed = g_plotPanel.webview.asWebviewUri(vscode.Uri.file(path.join(g_context.extensionPath, 'libs', 'vega-embed', 'vega-embed.min.js')));
        let uriVega = g_plotPanel.webview.asWebviewUri(vscode.Uri.file(path.join(g_context.extensionPath, 'libs', 'vega-3', 'vega.min.js')));
>>>>>>> d4078273
        let plotPaneContent = `
            <html>
                <head>
                    <script src="${uriVega}"></script>
                    <script src="${uriVegaEmbed}"></script>
                </head>
                <body>
                    <div id="plotdiv" style="width:100%;height:100%;"></div>
                </body>
                <style media="screen">
                    .vega-actions a {
                        margin-right: 10px;
                        font-family: sans-serif;
                        font-size: x-small;
                        font-style: italic;
                    }
                </style>
                <script type="text/javascript">
                    var opt = {
                        mode: "vega",
                        actions: false
                    }
                    var spec = ${payload}
                    vegaEmbed('#plotdiv', spec, opt);
                </script>
            </html>`;
        g_currentPlotIndex = g_plots.push(plotPaneContent) - 1;
        showPlotPane();
    }
<<<<<<< HEAD
    else if (kind == 'application/vnd.vega.v4+json') {
        let uriVegaEmbed = vscode.Uri.file(path.join(g_context.extensionPath, 'libs', 'vega-embed', 'vega-embed.min.js')).with({ scheme: 'vscode-resource' });
        let uriVega = vscode.Uri.file(path.join(g_context.extensionPath, 'libs', 'vega-4', 'vega.min.js')).with({ scheme: 'vscode-resource' });
=======
    else if (cmd == 'application/vnd.vega.v4+json') {
        showPlotPane();
        let uriVegaEmbed = g_plotPanel.webview.asWebviewUri(vscode.Uri.file(path.join(g_context.extensionPath, 'libs', 'vega-embed', 'vega-embed.min.js')));
        let uriVega = g_plotPanel.webview.asWebviewUri(vscode.Uri.file(path.join(g_context.extensionPath, 'libs', 'vega-4', 'vega.min.js')));
>>>>>>> d4078273
        let plotPaneContent = `
            <html>
                <head>
                    <script src="${uriVega}"></script>
                    <script src="${uriVegaEmbed}"></script>
                </head>
                <body>
                    <div id="plotdiv" style="width:100%;height:100%;"></div>
                </body>
                <style media="screen">
                    .vega-actions a {
                        margin-right: 10px;
                        font-family: sans-serif;
                        font-size: x-small;
                        font-style: italic;
                    }
                </style>
                <script type="text/javascript">
                    var opt = {
                        mode: "vega",
                        actions: false
                    }
                    var spec = ${payload}
                    vegaEmbed('#plotdiv', spec, opt);
                </script>
            </html>`;
        g_currentPlotIndex = g_plots.push(plotPaneContent) - 1;
        showPlotPane();
    }
<<<<<<< HEAD
    else if (kind == 'application/vnd.vega.v5+json') {
        let uriVegaEmbed = vscode.Uri.file(path.join(g_context.extensionPath, 'libs', 'vega-embed', 'vega-embed.min.js')).with({ scheme: 'vscode-resource' });
        let uriVega = vscode.Uri.file(path.join(g_context.extensionPath, 'libs', 'vega-5', 'vega.min.js')).with({ scheme: 'vscode-resource' });
=======
    else if (cmd == 'application/vnd.vega.v5+json') {
        showPlotPane();
        let uriVegaEmbed = g_plotPanel.webview.asWebviewUri(vscode.Uri.file(path.join(g_context.extensionPath, 'libs', 'vega-embed', 'vega-embed.min.js')));
        let uriVega = g_plotPanel.webview.asWebviewUri(vscode.Uri.file(path.join(g_context.extensionPath, 'libs', 'vega-5', 'vega.min.js')));
>>>>>>> d4078273
        let plotPaneContent = `
            <html>
                <head>
                    <script src="${uriVega}"></script>
                    <script src="${uriVegaEmbed}"></script>
                </head>
                <body>
                    <div id="plotdiv" style="width:100%;height:100%;"></div>
                </body>
                <style media="screen">
                    .vega-actions a {
                        margin-right: 10px;
                        font-family: sans-serif;
                        font-size: x-small;
                        font-style: italic;
                    }
                </style>
                <script type="text/javascript">
                    var opt = {
                        mode: "vega",
                        actions: false
                    }
                    var spec = ${payload}
                    vegaEmbed('#plotdiv', spec, opt);
                </script>
            </html>`;
        g_currentPlotIndex = g_plots.push(plotPaneContent) - 1;
        showPlotPane();
    }
<<<<<<< HEAD
    else if (kind == 'application/vnd.plotly.v1+json') {
        let uriPlotly = vscode.Uri.file(path.join(g_context.extensionPath, 'libs', 'plotly', 'plotly.min.js')).with({ scheme: 'vscode-resource' });
=======
    else if (cmd == 'application/vnd.plotly.v1+json') {
        showPlotPane();
        let uriPlotly = g_plotPanel.webview.asWebviewUri(vscode.Uri.file(path.join(g_context.extensionPath, 'libs', 'plotly', 'plotly.min.js')));
>>>>>>> d4078273
        let plotPaneContent = `
        <html>
        <head>
            <script src="${uriPlotly}"></script>
        </head>
        <body>
        </body>
        <script type="text/javascript">
            gd = (function() {
                var WIDTH_IN_PERCENT_OF_PARENT = 100
                var HEIGHT_IN_PERCENT_OF_PARENT = 100;
                var gd = Plotly.d3.select('body')
                    .append('div').attr("id", "plotdiv")
                    .style({
                        width: WIDTH_IN_PERCENT_OF_PARENT + '%',
                        'margin-left': (100 - WIDTH_IN_PERCENT_OF_PARENT) / 2 + '%',
                        height: HEIGHT_IN_PERCENT_OF_PARENT + 'vh',
                        'margin-top': (100 - HEIGHT_IN_PERCENT_OF_PARENT) / 2 + 'vh'
                    })
                    .node();
                var spec = ${payload};
                Plotly.newPlot(gd, spec.data, spec.layout);
                window.onresize = function() {
                    Plotly.Plots.resize(gd);
                    };
                return gd;
            })();
        </script>
        </html>`;
        g_currentPlotIndex = g_plots.push(plotPaneContent) - 1;
        showPlotPane();
    }
<<<<<<< HEAD
    else if (kind == 'application/vnd.dataresource+json') {
        let uriAgGrid = vscode.Uri.file(path.join(g_context.extensionPath, 'libs', 'ag-grid', 'ag-grid-community.min.noStyle.js')).with({ scheme: 'vscode-resource' });
        let uriAgGridCSS = vscode.Uri.file(path.join(g_context.extensionPath, 'libs', 'ag-grid', 'ag-grid.css')).with({ scheme: 'vscode-resource' });
        let uriAgGridTheme = vscode.Uri.file(path.join(g_context.extensionPath, 'libs', 'ag-grid', 'ag-theme-balham.css')).with({ scheme: 'vscode-resource' });
=======
    else if (cmd == 'application/vnd.dataresource+json') {
        let grid_panel = vscode.window.createWebviewPanel('jlgrid', 'Julia Table', {preserveFocus: true, viewColumn: vscode.ViewColumn.Active}, {enableScripts: true, retainContextWhenHidden: true});

        let uriAgGrid = grid_panel.webview.asWebviewUri(vscode.Uri.file(path.join(g_context.extensionPath, 'libs', 'ag-grid', 'ag-grid-community.min.noStyle.js')));
        let uriAgGridCSS = grid_panel.webview.asWebviewUri(vscode.Uri.file(path.join(g_context.extensionPath, 'libs', 'ag-grid', 'ag-grid.css')));
        let uriAgGridTheme = grid_panel.webview.asWebviewUri(vscode.Uri.file(path.join(g_context.extensionPath, 'libs', 'ag-grid', 'ag-theme-balham.css')));
>>>>>>> d4078273
        let grid_content = `
            <html>
                <head>
                    <script src="${uriAgGrid}"></script>
                    <style> html, body { margin: 0; padding: 0; height: 100%; } </style>
                    <link rel="stylesheet" href="${uriAgGridCSS}">
                    <link rel="stylesheet" href="${uriAgGridTheme}">
                </head>
            <body>
                <div id="myGrid" style="height: 100%; width: 100%;" class="ag-theme-balham"></div>
            </body>
            <script type="text/javascript">
                var payload = ${payload};
                var gridOptions = {
                    onGridReady: event => event.api.sizeColumnsToFit(),
                    onGridSizeChanged: event => event.api.sizeColumnsToFit(),
                    defaultColDef: {
                        resizable: true,
                        filter: true,
                        sortable: true
                    },
                    columnDefs: payload.schema.fields.map(function(x) {
                        if (x.type == "number" || x.type == "integer") {
                            return {
                                field: x.name,
                                type: "numericColumn",
                                filter: "agNumberColumnFilter"
                            };
                        } else if (x.type == "date") {
                            return {
                                field: x.name,
                                filter: "agDateColumnFilter"
                            };
                        } else {
                            return {field: x.name};
                        };
                    }),
                rowData: payload.data
                };
                var eGridDiv = document.querySelector('#myGrid');
                new agGrid.Grid(eGridDiv, gridOptions);
            </script>
        </html>
        `;
        
        grid_panel.webview.html = grid_content;
    }
    else {
        throw new Error();
    }
}

const notifyTypeDisplay = new rpc.NotificationType<{kind: string, data: any}, void>('display');
const notifyTypeDebuggerEnter = new rpc.NotificationType<string, void>('debugger/enter');
const notifyTypeDebuggerRun = new rpc.NotificationType<string, void>('debugger/run');
const notifyTypeReplRunCode = new rpc.NotificationType<{filename: string, line: number, column: number, code: string}, void>('repl/runcode');
const notifyTypeReplStartDebugger = new rpc.NotificationType<string, void>('repl/startdebugger');

function startREPLMsgServer(pipename: string) {
    let connected = new Subject();

    let server = net.createServer((socket: net.Socket) => {
        socket.on('close', hadError => {server.close()});

        g_connection = rpc.createMessageConnection(
            new rpc.StreamMessageReader(socket),
            new rpc.StreamMessageWriter(socket)
            );

        g_connection.onNotification(notifyTypeDisplay, displayPlot);
        g_connection.onNotification(notifyTypeDebuggerRun, debuggerRun);
        g_connection.onNotification(notifyTypeDebuggerEnter, debuggerEnter);

        g_connection.listen();

        connected.notify();
    });

    server.listen(pipename);

    return connected;
}

async function executeCode(text, individualLine) {
    if (!text.endsWith("\n")) {
        text = text + '\n';
    }

    await startREPL(true);
    g_terminal.show(true);
    var lines = text.split(/\r?\n/);
    lines = lines.filter(line => line != '');
    text = lines.join('\n');
    if (individualLine || process.platform == "win32") {
        g_terminal.sendText(text + '\n', false);
    }
    else {
        g_terminal.sendText('\u001B[200~' + text + '\n' + '\u001B[201~', false);
    }
}

function executeSelection() {
    telemetry.traceEvent('command-executejuliacodeinrepl');

    var editor = vscode.window.activeTextEditor;
    if (!editor) {
        return;
    }

    var selection = editor.selection;

    var text = selection.isEmpty ? editor.document.lineAt(selection.start.line).text : editor.document.getText(selection);

    // If no text was selected, try to move the cursor to the end of the next line
    if (selection.isEmpty) {
        for (var line = selection.start.line + 1; line < editor.document.lineCount; line++) {
            if (!editor.document.lineAt(line).isEmptyOrWhitespace) {
                var newPos = selection.active.with(line, editor.document.lineAt(line).range.end.character);
                var newSel = new vscode.Selection(newPos, newPos);
                editor.selection = newSel;
                break;
            }
        }
    }
    executeCode(text, selection.isEmpty)
}

async function executeInRepl(code: string, filename: string, start: vscode.Position) {
    await startREPL(true);

    g_connection.sendNotification(
        notifyTypeReplRunCode,
        {
            filename: filename,
            line: start.line,
            column: start.character,
            code: code
        }
    );
}

async function executeFile(uri?: vscode.Uri) {
    telemetry.traceEvent('command-executejuliafileinrepl');

    let path = "";
    let code = "";
    if (uri) {
        path = uri.fsPath;
        const readBytes = await vscode.workspace.fs.readFile(uri);
        code = Buffer.from(readBytes).toString('utf8');
    }
    else {
        let editor = vscode.window.activeTextEditor;
        if (!editor) {
            return;
        }
        path = editor.document.fileName;
        code = editor.document.getText();
    }
    executeInRepl(code, path, new vscode.Position(0, 0));
}

async function selectJuliaBlock() {
    if (g_languageClient == null) {
        vscode.window.showErrorMessage('Error: Language server is not running.');
    }
    else {
        var editor = vscode.window.activeTextEditor;
        let params: TextDocumentPositionParams = { textDocument: vslc.TextDocumentIdentifier.create(editor.document.uri.toString()), position: new vscode.Position(editor.selection.start.line, editor.selection.start.character) }

        try {
            let ret_val: vscode.Position[] = await g_languageClient.sendRequest('julia/getCurrentBlockRange', params);

            let start_pos = new vscode.Position(ret_val[0].line, ret_val[0].character)
            let end_pos = new vscode.Position(ret_val[1].line, ret_val[1].character)
            vscode.window.activeTextEditor.selection = new vscode.Selection(start_pos, end_pos)
            vscode.window.activeTextEditor.revealRange(new vscode.Range(start_pos, end_pos))
        }
        catch (ex) {
            if (ex.message == "Language client is not ready yet") {
                vscode.window.showErrorMessage('Select code block only works once the Julia Language Server is ready.');
            }
            else {
                throw ex;
            }
        }
    }
}

async function executeJuliaCellInRepl() {
    telemetry.traceEvent('command-executejuliacellinrepl');

    let ed = vscode.window.activeTextEditor;
    let doc = ed.document;
    let rx = new RegExp("^##");
    let curr = doc.validatePosition(ed.selection.active).line;
    var start = curr;
    while (start >= 0) {
        if (rx.test(doc.lineAt(start).text)) {
            break;
        } else {
            start -= 1;
        }
    }
    start += 1;
    var end = start;
    while (end < doc.lineCount) {
        if (rx.test(doc.lineAt(end).text)) {
            break;
        } else {
            end += 1;
        }
    }
    end -= 1;
    let startpos = new vscode.Position(start, 0);
    let endpos = new vscode.Position(end, doc.lineAt(end).text.length);
    let nextpos = new vscode.Position(end + 1, 0);
    let code = doc.getText(new vscode.Range(startpos, endpos));
    executeInRepl(code, doc.fileName, startpos)
    vscode.window.activeTextEditor.selection = new vscode.Selection(nextpos, nextpos)
    vscode.window.activeTextEditor.revealRange(new vscode.Range(nextpos, nextpos))
}

async function executeJuliaBlockInRepl() {
    telemetry.traceEvent('command-executejuliablockinrepl');

    var editor = vscode.window.activeTextEditor;
    if (!editor) {
        return;
    }

    var selection = editor.selection;

    if (selection.isEmpty && g_languageClient == null) {
        vscode.window.showErrorMessage('Error: Language server is not running.');
    }
    else if (!selection.isEmpty) {
        let code_to_run = editor.document.getText(selection);

        executeInRepl(code_to_run, editor.document.fileName, selection.start);
    }
    else {
        var editor = vscode.window.activeTextEditor;
        let params: TextDocumentPositionParams = { textDocument: vslc.TextDocumentIdentifier.create(editor.document.uri.toString()), position: new vscode.Position(editor.selection.start.line, editor.selection.start.character) }

        try {
            let ret_val: vscode.Position[] = await g_languageClient.sendRequest('julia/getCurrentBlockRange', params);

            let start_pos = new vscode.Position(ret_val[0].line, ret_val[0].character)
            let end_pos = new vscode.Position(ret_val[1].line, ret_val[1].character)
            let next_pos = new vscode.Position(ret_val[2].line, ret_val[2].character)
            
            let code_to_run = vscode.window.activeTextEditor.document.getText(new vscode.Range(start_pos, end_pos))
            executeInRepl(code_to_run, vscode.window.activeTextEditor.document.fileName, start_pos)

            vscode.window.activeTextEditor.selection = new vscode.Selection(next_pos, next_pos)
            vscode.window.activeTextEditor.revealRange(new vscode.Range(next_pos, next_pos))
        }
        catch (ex) {
            if (ex.message == "Language client is not ready yet") {
                vscode.window.showErrorMessage('Execute code block only works once the Julia Language Server is ready.');
            }
            else {
                throw ex;
            }
        }
    }
}

export async function replStartDebugger(pipename: string) {
    await startREPL(true)

    g_connection.sendNotification(notifyTypeReplStartDebugger, pipename);
}

export interface TextDocumentPositionParams {
    textDocument: vslc.TextDocumentIdentifier
    position: vscode.Position
}

let getBlockText = new rpc.RequestType<TextDocumentPositionParams, void, void, void>('julia/getCurrentBlockRange')

export function activate(context: vscode.ExtensionContext, settings: settings.ISettings) {
    g_context = context;
    g_settings = settings;

    // TODO Enable again
    // g_REPLTreeDataProvider = new REPLTreeDataProvider();
    // context.subscriptions.push(vscode.window.registerTreeDataProvider('REPLVariables', g_REPLTreeDataProvider));

    context.subscriptions.push(vscode.commands.registerCommand('language-julia.startREPL', startREPLCommand));

    context.subscriptions.push(vscode.commands.registerCommand('language-julia.executeJuliaCodeInREPL', executeSelection));

    context.subscriptions.push(vscode.commands.registerCommand('language-julia.executeJuliaFileInREPL', executeFile));

    context.subscriptions.push(vscode.commands.registerCommand('language-julia.executeJuliaCellInREPL', executeJuliaCellInRepl));

    context.subscriptions.push(vscode.commands.registerCommand('language-julia.executeJuliaBlockInREPL', executeJuliaBlockInRepl));

    context.subscriptions.push(vscode.commands.registerCommand('language-julia.selectBlock', selectJuliaBlock));

    context.subscriptions.push(vscode.commands.registerCommand('language-julia.show-plotpane', showPlotPane));

    context.subscriptions.push(vscode.commands.registerCommand('language-julia.plotpane-previous', plotPanePrev));

    context.subscriptions.push(vscode.commands.registerCommand('language-julia.plotpane-next', plotPaneNext));

    context.subscriptions.push(vscode.commands.registerCommand('language-julia.plotpane-first', plotPaneFirst));

    context.subscriptions.push(vscode.commands.registerCommand('language-julia.plotpane-last', plotPaneLast));

    context.subscriptions.push(vscode.commands.registerCommand('language-julia.plotpane-delete', plotPaneDel));

    context.subscriptions.push(vscode.commands.registerCommand('language-julia.plotpane-delete-all', plotPaneDelAll));

    vscode.window.onDidCloseTerminal(terminal => {
        if (terminal == g_terminal) {
            g_terminal = null;
        }
    })
}

export function onDidChangeConfiguration(newSettings: settings.ISettings) {

}

export function onNewLanguageClient(newLanguageClient: vslc.LanguageClient) {
    g_languageClient = newLanguageClient;
}<|MERGE_RESOLUTION|>--- conflicted
+++ resolved
@@ -278,18 +278,11 @@
         g_currentPlotIndex = g_plots.push(payload) - 1;
         showPlotPane();
     }
-<<<<<<< HEAD
     else if (kind == 'application/vnd.vegalite.v2+json') {
-        let uriVegaEmbed = vscode.Uri.file(path.join(g_context.extensionPath, 'libs', 'vega-embed', 'vega-embed.min.js')).with({ scheme: 'vscode-resource' });
-        let uriVegaLite = vscode.Uri.file(path.join(g_context.extensionPath, 'libs', 'vega-lite-2', 'vega-lite.min.js')).with({ scheme: 'vscode-resource' });
-        let uriVega = vscode.Uri.file(path.join(g_context.extensionPath, 'libs', 'vega-3', 'vega.min.js')).with({ scheme: 'vscode-resource' });
-=======
-    else if (cmd == 'application/vnd.vegalite.v2+json') {
         showPlotPane();
         let uriVegaEmbed = g_plotPanel.webview.asWebviewUri(vscode.Uri.file(path.join(g_context.extensionPath, 'libs', 'vega-embed', 'vega-embed.min.js')));
         let uriVegaLite = g_plotPanel.webview.asWebviewUri(vscode.Uri.file(path.join(g_context.extensionPath, 'libs', 'vega-lite-2', 'vega-lite.min.js')));
         let uriVega = g_plotPanel.webview.asWebviewUri(vscode.Uri.file(path.join(g_context.extensionPath, 'libs', 'vega-3', 'vega.min.js')));
->>>>>>> d4078273
         let plotPaneContent = `
             <html>
                 <head>
@@ -320,18 +313,11 @@
         g_currentPlotIndex = g_plots.push(plotPaneContent) - 1;
         showPlotPane();
     }
-<<<<<<< HEAD
     else if (kind == 'application/vnd.vegalite.v3+json') {
-        let uriVegaEmbed = vscode.Uri.file(path.join(g_context.extensionPath, 'libs', 'vega-embed', 'vega-embed.min.js')).with({ scheme: 'vscode-resource' });
-        let uriVegaLite = vscode.Uri.file(path.join(g_context.extensionPath, 'libs', 'vega-lite-3', 'vega-lite.min.js')).with({ scheme: 'vscode-resource' });
-        let uriVega = vscode.Uri.file(path.join(g_context.extensionPath, 'libs', 'vega-5', 'vega.min.js')).with({ scheme: 'vscode-resource' });
-=======
-    else if (cmd == 'application/vnd.vegalite.v3+json') {
         showPlotPane();
         let uriVegaEmbed = g_plotPanel.webview.asWebviewUri(vscode.Uri.file(path.join(g_context.extensionPath, 'libs', 'vega-embed', 'vega-embed.min.js')));
         let uriVegaLite = g_plotPanel.webview.asWebviewUri(vscode.Uri.file(path.join(g_context.extensionPath, 'libs', 'vega-lite-3', 'vega-lite.min.js')));
         let uriVega = g_plotPanel.webview.asWebviewUri(vscode.Uri.file(path.join(g_context.extensionPath, 'libs', 'vega-5', 'vega.min.js')));
->>>>>>> d4078273
         let plotPaneContent = `
             <html>
                 <head>
@@ -362,18 +348,11 @@
         g_currentPlotIndex = g_plots.push(plotPaneContent) - 1;
         showPlotPane();
     }
-<<<<<<< HEAD
     else if (kind == 'application/vnd.vegalite.v4+json') {
-        let uriVegaEmbed = vscode.Uri.file(path.join(g_context.extensionPath, 'libs', 'vega-embed', 'vega-embed.min.js')).with({ scheme: 'vscode-resource' });
-        let uriVegaLite = vscode.Uri.file(path.join(g_context.extensionPath, 'libs', 'vega-lite-4', 'vega-lite.min.js')).with({ scheme: 'vscode-resource' });
-        let uriVega = vscode.Uri.file(path.join(g_context.extensionPath, 'libs', 'vega-5', 'vega.min.js')).with({ scheme: 'vscode-resource' });
-=======
-    else if (cmd == 'application/vnd.vegalite.v4+json') {
         showPlotPane();
         let uriVegaEmbed = g_plotPanel.webview.asWebviewUri(vscode.Uri.file(path.join(g_context.extensionPath, 'libs', 'vega-embed', 'vega-embed.min.js')));
         let uriVegaLite = g_plotPanel.webview.asWebviewUri(vscode.Uri.file(path.join(g_context.extensionPath, 'libs', 'vega-lite-4', 'vega-lite.min.js')));
         let uriVega = g_plotPanel.webview.asWebviewUri(vscode.Uri.file(path.join(g_context.extensionPath, 'libs', 'vega-5', 'vega.min.js')));
->>>>>>> d4078273
         let plotPaneContent = `
             <html>
                 <head>
@@ -404,16 +383,10 @@
         g_currentPlotIndex = g_plots.push(plotPaneContent) - 1;
         showPlotPane();
     }
-<<<<<<< HEAD
     else if (kind == 'application/vnd.vega.v3+json') {
-        let uriVegaEmbed = vscode.Uri.file(path.join(g_context.extensionPath, 'libs', 'vega-embed', 'vega-embed.min.js')).with({ scheme: 'vscode-resource' });
-        let uriVega = vscode.Uri.file(path.join(g_context.extensionPath, 'libs', 'vega-3', 'vega.min.js')).with({ scheme: 'vscode-resource' });
-=======
-    else if (cmd == 'application/vnd.vega.v3+json') {
         showPlotPane();
         let uriVegaEmbed = g_plotPanel.webview.asWebviewUri(vscode.Uri.file(path.join(g_context.extensionPath, 'libs', 'vega-embed', 'vega-embed.min.js')));
         let uriVega = g_plotPanel.webview.asWebviewUri(vscode.Uri.file(path.join(g_context.extensionPath, 'libs', 'vega-3', 'vega.min.js')));
->>>>>>> d4078273
         let plotPaneContent = `
             <html>
                 <head>
@@ -443,16 +416,10 @@
         g_currentPlotIndex = g_plots.push(plotPaneContent) - 1;
         showPlotPane();
     }
-<<<<<<< HEAD
     else if (kind == 'application/vnd.vega.v4+json') {
-        let uriVegaEmbed = vscode.Uri.file(path.join(g_context.extensionPath, 'libs', 'vega-embed', 'vega-embed.min.js')).with({ scheme: 'vscode-resource' });
-        let uriVega = vscode.Uri.file(path.join(g_context.extensionPath, 'libs', 'vega-4', 'vega.min.js')).with({ scheme: 'vscode-resource' });
-=======
-    else if (cmd == 'application/vnd.vega.v4+json') {
         showPlotPane();
         let uriVegaEmbed = g_plotPanel.webview.asWebviewUri(vscode.Uri.file(path.join(g_context.extensionPath, 'libs', 'vega-embed', 'vega-embed.min.js')));
         let uriVega = g_plotPanel.webview.asWebviewUri(vscode.Uri.file(path.join(g_context.extensionPath, 'libs', 'vega-4', 'vega.min.js')));
->>>>>>> d4078273
         let plotPaneContent = `
             <html>
                 <head>
@@ -482,16 +449,10 @@
         g_currentPlotIndex = g_plots.push(plotPaneContent) - 1;
         showPlotPane();
     }
-<<<<<<< HEAD
     else if (kind == 'application/vnd.vega.v5+json') {
-        let uriVegaEmbed = vscode.Uri.file(path.join(g_context.extensionPath, 'libs', 'vega-embed', 'vega-embed.min.js')).with({ scheme: 'vscode-resource' });
-        let uriVega = vscode.Uri.file(path.join(g_context.extensionPath, 'libs', 'vega-5', 'vega.min.js')).with({ scheme: 'vscode-resource' });
-=======
-    else if (cmd == 'application/vnd.vega.v5+json') {
         showPlotPane();
         let uriVegaEmbed = g_plotPanel.webview.asWebviewUri(vscode.Uri.file(path.join(g_context.extensionPath, 'libs', 'vega-embed', 'vega-embed.min.js')));
         let uriVega = g_plotPanel.webview.asWebviewUri(vscode.Uri.file(path.join(g_context.extensionPath, 'libs', 'vega-5', 'vega.min.js')));
->>>>>>> d4078273
         let plotPaneContent = `
             <html>
                 <head>
@@ -521,14 +482,9 @@
         g_currentPlotIndex = g_plots.push(plotPaneContent) - 1;
         showPlotPane();
     }
-<<<<<<< HEAD
     else if (kind == 'application/vnd.plotly.v1+json') {
-        let uriPlotly = vscode.Uri.file(path.join(g_context.extensionPath, 'libs', 'plotly', 'plotly.min.js')).with({ scheme: 'vscode-resource' });
-=======
-    else if (cmd == 'application/vnd.plotly.v1+json') {
         showPlotPane();
         let uriPlotly = g_plotPanel.webview.asWebviewUri(vscode.Uri.file(path.join(g_context.extensionPath, 'libs', 'plotly', 'plotly.min.js')));
->>>>>>> d4078273
         let plotPaneContent = `
         <html>
         <head>
@@ -561,19 +517,12 @@
         g_currentPlotIndex = g_plots.push(plotPaneContent) - 1;
         showPlotPane();
     }
-<<<<<<< HEAD
     else if (kind == 'application/vnd.dataresource+json') {
-        let uriAgGrid = vscode.Uri.file(path.join(g_context.extensionPath, 'libs', 'ag-grid', 'ag-grid-community.min.noStyle.js')).with({ scheme: 'vscode-resource' });
-        let uriAgGridCSS = vscode.Uri.file(path.join(g_context.extensionPath, 'libs', 'ag-grid', 'ag-grid.css')).with({ scheme: 'vscode-resource' });
-        let uriAgGridTheme = vscode.Uri.file(path.join(g_context.extensionPath, 'libs', 'ag-grid', 'ag-theme-balham.css')).with({ scheme: 'vscode-resource' });
-=======
-    else if (cmd == 'application/vnd.dataresource+json') {
         let grid_panel = vscode.window.createWebviewPanel('jlgrid', 'Julia Table', {preserveFocus: true, viewColumn: vscode.ViewColumn.Active}, {enableScripts: true, retainContextWhenHidden: true});
 
         let uriAgGrid = grid_panel.webview.asWebviewUri(vscode.Uri.file(path.join(g_context.extensionPath, 'libs', 'ag-grid', 'ag-grid-community.min.noStyle.js')));
         let uriAgGridCSS = grid_panel.webview.asWebviewUri(vscode.Uri.file(path.join(g_context.extensionPath, 'libs', 'ag-grid', 'ag-grid.css')));
         let uriAgGridTheme = grid_panel.webview.asWebviewUri(vscode.Uri.file(path.join(g_context.extensionPath, 'libs', 'ag-grid', 'ag-theme-balham.css')));
->>>>>>> d4078273
         let grid_content = `
             <html>
                 <head>
