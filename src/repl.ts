--- conflicted
+++ resolved
@@ -806,15 +806,11 @@
     }
 }
 
-<<<<<<< HEAD
 async function showInVSCode(node: WorkspaceVariable) {
     sendMessage('repl/showingrid', node.name);
 }
 
-async function sendMessage(cmd, msg: string) {
-=======
 export async function sendMessage(cmd, msg: string) {
->>>>>>> 30c271df
     await startREPL(true)
     let sock = generatePipeName(process.pid.toString(), 'vscode-language-julia-torepl')
 
